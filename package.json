--- conflicted
+++ resolved
@@ -91,13 +91,9 @@
     "style-loader": "^0.21.0",
     "stylus": "^0.54.5",
     "stylus-loader": "^3.0.2",
-<<<<<<< HEAD
+    "svg2png": "^4.1.1",    
     "url-loader": "^1.0.1",
     "vue": "^2.5.16",
-=======
-    "svg2png": "^4.1.1",
-    "url-loader": "^0.6.2",
->>>>>>> 647ea1c3
     "vue-loader": "^14.2.1",
     "vue-localstorage": "^0.6.2",
     "vue-resource": "^1.5.0",
