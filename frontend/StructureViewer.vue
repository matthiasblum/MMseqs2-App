<template>
    <div class="structure-panel" v-if="'tCa' in alignment">
        <div class="structure-wrapper" ref="structurepanel">
            <div v-if="tmAlignResults" class="tmscore-panel" v-bind="tmPanelBindings">
                TM-Score: {{ tmAlignResults.tmScore }}
            </div>
            <div class="toolbar-panel">
                <v-btn
                    v-bind="tbButtonBindings"
                    v-on:click="makeImage()"
                    title="Save image"
                >
                    <span v-if="isFullscreen">Save image</span>
                    <v-icon v-bind="tbIconBindings">{{ $MDI.FileDownloadOutline }}</v-icon>
                </v-btn>
                <v-btn
                    v-bind="tbButtonBindings"
                    v-on:click="toggleFullQuery()"
                    title="Toggle between the entire query structure and aligned region"
                >
                    <span v-if="isFullscreen">Toggle full query</span>
                    <v-icon v-bind="tbIconBindings" style='color: grey;' v-if="showFullQuery">{{ $MDI.Circle }}</v-icon>
                    <v-icon v-bind="tbIconBindings" style='color: grey;' v-else>{{ $MDI.CircleHalf }}</v-icon>
                </v-btn>
                <v-btn
                    v-bind="tbButtonBindings"
                    v-on:click="toggleFullTarget()"
                    title="Toggle between the entire target structure and aligned region"
                >
                    <span v-if="isFullscreen">Toggle full target</span>
                    <v-icon v-bind="tbIconBindings" style='color: red;' v-if="showTarget == 'aligned'">{{ $MDI.CircleHalf }}</v-icon>
                    <v-icon v-bind="tbIconBindings" style='color: red;' v-else>{{ $MDI.Circle }}</v-icon>
                </v-btn>
                <v-btn
                    v-bind="tbButtonBindings"
                    v-on:click="toggleArrows()"
                    title="Draw arrows between aligned residues"
                >
                    <span v-if="isFullscreen">Toggle arrows</span>
                    <v-icon v-bind="tbIconBindings" v-if="showArrows">{{ $MDI.ArrowRightCircle }}</v-icon>
                    <v-icon v-bind="tbIconBindings" v-else>{{ $MDI.ArrowRightCircleOutline }}</v-icon>
                </v-btn>
                <v-btn
                    v-bind="tbButtonBindings"
                    v-on:click="resetView()"
                    :input-value="
                        selection != null
                            && ((selection[0] != alignment.dbStartPos || selection[1] != alignment.dbEndPos)
                            && (selection[0] != 1 || selection[1] != alignment.dbLen))"
                    title="Reset the view to the original position and zoom level"
                >
                    <span v-if="isFullscreen">Reset view</span>
                    <v-icon v-bind="tbIconBindings">{{ $MDI.Restore }}</v-icon>
                </v-btn>
                <v-btn v-bind="tbButtonBindings"
                    v-on:click="toggleFullscreen()"
                    title="Enter fullscreen mode - press ESC to exit"
                >
                    <span v-if="isFullscreen">Fullscreen</span>
                    <v-icon v-bind="tbIconBindings">{{ $MDI.Fullscreen }}</v-icon>
                </v-btn>
            </div>
            <div class="structure-viewer" ref="viewport" />
        </div>
    </div>
</template>

<script>
import { Shape, Stage, Selection, download } from 'ngl';
import Panel from './Panel.vue';
import { pulchra } from 'pulchra-wasm';
import { tmalign, parse, parseMatrix } from 'tmalign-wasm';

// Create NGL arrows from array of ([X, Y, Z], [X, Y, Z]) pairs
function createArrows(matches) {
    const shape = new Shape('shape')
    for (let i = 0; i < matches.length; i++) {
        const [a, b] = matches[i]
        shape.addArrow(a, b, [0, 1, 1], 0.4)
    }
    return shape
}

const oneToThree = {
  "A":"ALA", "R":"ARG", "N":"ASN", "D":"ASP",
  "C":"CYS", "E":"GLU", "Q":"GLN", "G":"GLY",
  "H":"HIS", "I":"ILE", "L":"LEU", "K":"LYS",
  "M":"MET", "F":"PHE", "P":"PRO", "S":"SER",
  "T":"THR", "W":"TRP", "Y":"TYR", "V":"VAL",
  "U":"SEC", "O":"PHL", "X":"XAA"
};

/**
 * Create a mock PDB from Ca data
 * Follows the spacing spec from https://www.wwpdb.org/documentation/file-format-content/format33/sect9.html#ATOM
 * Will have to change if/when swapping to fuller data
 */
function mockPDB(ca, seq) {
    const atoms = ca.split(',')
    const pdb = new Array()
    let j = 1
    for (let i = 0; i < atoms.length; i += 3, j++) {
        let [x, y, z] = atoms.slice(i, i + 3).map(element => parseFloat(element))
        pdb.push(
            'ATOM  '
            + j.toString().padStart(5)
            + '  CA  ' + oneToThree[seq != "" && (atoms.length/3) == seq.length ? seq[i/3] : 'A'] + ' A'
            + j.toString().padStart(4)
            + '    '
            + x.toString().padStart(8)
            + y.toString().padStart(8)
            + z.toString().padStart(8)
            + '  1.00  0.00           C  '
        )
    }
    return pdb.join('\n')
}

/**
 * Shift structure x, y, z coordinates by some offset
 * @param {StructureComponent} structure
 * @param {float} offset
 */
const offsetStructure = (structure, offset = 0.5) => {
	structure.structure.eachAtom(atom => {
		atom.x = atom.x + offset;	
		atom.y = atom.y + offset;	
		atom.z = atom.z + offset;	
	})
	return structure
}

/* ------ The rotation matrix to rotate Chain_1 to Chain_2 ------ */
/* m               t[m]        u[m][0]        u[m][1]        u[m][2] */
/* 0     161.2708425765   0.0663961888  -0.6777150909  -0.7323208325 */
/* 1     109.4205584665  -0.9559071424  -0.2536229340   0.1480437178 */
/* 2      29.1924015422  -0.2860648199   0.6902011757  -0.6646722921 */
/* Code for rotating Structure A from (x,y,z) to (X,Y,Z): */
/* for(i=0; i<L; i++) */
/* { */
/*    X[i] = t[0] + u[0][0]*x[i] + u[0][1]*y[i] + u[0][2]*z[i]; */
/*    Y[i] = t[1] + u[1][0]*x[i] + u[1][1]*y[i] + u[1][2]*z[i]; */
/*    Z[i] = t[2] + u[2][0]*x[i] + u[2][1]*y[i] + u[2][2]*z[i]; */
/* } */
const transformStructure = (structure, t, u) => {
    structure.eachAtom(atom => {
        const [x, y, z] = [atom.x, atom.y, atom.z]
        atom.x = t[0] + u[0][0] * x + u[0][1] * y + u[0][2] * z
        atom.y = t[1] + u[1][0] * x + u[1][1] * y + u[1][2] * z
        atom.z = t[2] + u[2][0] * x + u[2][1] * y + u[2][2] * z
    })
    return structure
}

// Get XYZ coordinates of CA of a given residue
const xyz = (structure, resIndex) => {
    var rp = structure.getResidueProxy()
    var ap = structure.getAtomProxy()
    rp.index = resIndex
    ap.index = rp.getAtomIndexByName('CA')
    return [ap.x, ap.y, ap.z]
}

// Given an NGL AtomProxy, return the corresponding PDB line
const atomToPDBRow = (ap) => {
    const { serial, atomname, resname, chainname, resno, inscode, x, y, z } = ap
    return `ATOM  ${serial.toString().padStart(5)}${atomname.padStart(4)}  ${resname.padStart(3)} ${chainname.padStart(1)}${resno.toString().padStart(4)} ${inscode.padStart(1)}  ${x.toFixed(3).padStart(8)}${y.toFixed(3).padStart(8)}${z.toFixed(3).padStart(8)}`
}

// Map 1-based indices in a selection to residue index/resno
const makeChainMap = (structure, sele) => {
    let idx = 1
    let map = new Map()
    structure.eachResidue(rp => { map.set(idx++, { index: rp.index, resno: rp.resno }) }, new Selection(sele))
    return map
}

// Generate a subsetted PDB file from a structure and selection
const makeSubPDB = (structure, sele) => {
    let pdb = []
    structure.eachAtom(ap => { pdb.push(atomToPDBRow(ap)) }, new Selection(sele))
    return pdb.join('\n')
}

export default {
    components: { Panel },
    data: () => ({
        'showTarget': 'aligned',
        'showFullQuery': false,
        'showArrows': false,
        'selection': null,
        'queryChain': 'A',
        'qChainResMap': null,
        'isFullscreen': false,
        'tmAlignResults': null,
    }),
    props: {
        'alignment': Object,
        'queryFile': String,
        'qColour': { type: String, default: "white" },
        'tColour': { type: String, default: "red" },
        'qRepr': { type: String, default: "ribbon" },
        'tRepr': { type: String, default: "ribbon" },
        'bgColourLight': { type: String, default: "white" },
        'bgColourDark': { type: String, default: "#eee" },
        'queryMap': { type: Map, default: null },
        'targetMap': { type: Map, default: null },
    },
    methods: {
        // Parses two alignment strings, and saves matching residues
        // Each match contains the index of the residue in the structure and a callback
        // function to retrieve the residue's CA XYZ coordinates to allow retrieval
        // before and after superposition (with updated coords)
        saveMatchingResidues(aln1, aln2, str1, str2) {
            if (aln1.length !== aln2.length) return
            this.qMatches = []
            this.tMatches = []
            for (let i = 0; i < aln1.length; i++) {
                if (aln1[i] === '-' || aln2[i] === '-') continue
                let qIdx = this.qChainResMap.get(this.queryMap.get(i)).index
                let tIdx = this.targetMap.get(i) - 1
                this.qMatches.push({ index: qIdx, xyz: () => xyz(str1, qIdx) })
                this.tMatches.push({ index: tIdx, xyz: () => xyz(str2, tIdx) })
            }
        },
        handleResize() {
            if (!this.stage) return
            this.stage.handleResize()
        },
        toggleFullscreen() {
            if (!this.stage) return
            this.stage.toggleFullscreen(this.$refs.structurepanel)
        },
        resetView() {
            if (!this.stage) return
            this.setSelection(this.showTarget)
            this.stage.autoView(100)
        },
        toggleArrows() {
            if (!this.stage || !this.arrowShape) return
            this.showArrows = !this.showArrows
        },
        toggleFullQuery() {
            if (!this.stage) return
            this.showFullQuery = !this.showFullQuery
        },
        toggleFullTarget() {
            if (!this.stage) return
            this.showTarget = this.showTarget === 'aligned' ? 'full' : 'aligned'
        },
        setSelectionByRange(start, end) {
            if (!this.targetRepr) return
            this.targetRepr.setSelection(`${start}-${end}`)
        },
        setSelectionData(start, end) {
            this.selection = [start, end]
        },
        setSelection(val) {
            if (val === 'full') this.setSelectionData(1, this.alignment.dbLen)
            else this.setSelectionData(this.alignment.dbStartPos, this.alignment.dbEndPos)
        },
        setQuerySelection() {
            this.queryRepr.setSelection(this.queryChainSele)
            this.queryRepr.parent.autoView(this.queryChainSele)
        },
        // Update arrow shape on shape update
        renderArrows() {
            if (!this.stage) return
            if (this.arrowShape) this.arrowShape.dispose()
            let matches = new Array()
            for (let i = 0; i < this.tMatches.length; i++) {
                let qMatch = this.qMatches[i]
                let tMatch = this.tMatches[i]
                if (this.selection && !(tMatch.index >= this.selection[0] - 1 && tMatch.index < this.selection[1]))
                    continue
                matches.push([qMatch.xyz(), tMatch.xyz()])
            }
            this.arrowShape = this.stage.addComponentFromObject(createArrows(matches))
            this.arrowShape.addRepresentation('buffer')
            this.arrowShape.setVisibility(this.showArrows)
        },
        makeImage() {
            if (!this.stage) return
            this.stage.viewer.setLight(undefined, undefined, undefined, 0.2)
            this.stage.makeImage({
                trim: true,
                factor: (this.isFullscreen) ? 1 : 8,
                antialias: true,
                transparent: true,
            }).then((blob) => {
                this.stage.viewer.setLight(undefined, undefined, undefined, this.$vuetify.theme.dark ? 0.4 : 0.2)
                download(blob, this.$route.params.ticket + '-' + this.alignment.target + ".png")
            })
        }
    },
    watch: {
        'showTarget': function(val, _) {
            this.setSelection(val)
        },
        'showArrows': function(val, _) {
            if (!this.stage || !this.arrowShape) return
            this.arrowShape.setVisibility(val)
        },
        'selection': function([start, end]) {
            this.setSelectionByRange(start, end)
            this.renderArrows()
        },
        'showFullQuery': function() {
            if (!this.stage) return
            this.setQuerySelection()
        },
        '$route': function() {}
    },
    computed: {
        queryChainId: function() { return this.queryChain.charCodeAt(0) - 'A'.charCodeAt(0) },
        queryChainSele: function() { return (this.showFullQuery) ? '' :
            `(:${this.queryChain.toUpperCase()} OR :${this.queryChain.toLowerCase()})` },
        querySubSele: function() {
            if (!this.queryChainSele || !this.qChainResMap) return ''
            let start = `${this.qChainResMap.get(this.alignment.qStartPos).resno}`
            let end = `${this.qChainResMap.get(this.alignment.qEndPos).resno}`
<<<<<<< HEAD
            return `${start}-${end} AND ${this.queryChainSele}`
=======
            return `${start}-${end}${this.queryChainSele}`
        },
        tmPanelBindings: function() {
            return (this.isFullscreen) ? { 'style': 'margin-top: 10px; font-size: 2em;' } : {  }
        },
        tbIconBindings: function() {
            return (this.isFullscreen) ? { 'right': true } : {}
        },
        tbButtonBindings: function() {
            return (this.isFullscreen) ? {
                'large': true,
                'small': false,
                'style': 'margin-left: 5px; margin-bottom: 10px;',
            } : {
                'large': false,
                'small': true,
                'style': ''
            }
>>>>>>> 2b42919a
        }
    },
    beforeMount() {
        let qChain = this.alignment.query.match(/_([A-Z]+?)/gm)
        if (qChain) this.queryChain = qChain[0].replace('_', '')
    },
    mounted() {
        const bgColor = this.$vuetify.theme.dark ? this.bgColourDark : this.bgColourLight;
        const ambientIntensity = this.$vuetify.theme.dark ? 0.4 : 0.2;
        if (typeof(this.alignment.tCa) == "undefined")
            return;
        this.stage = new Stage(this.$refs.viewport, { backgroundColor: bgColor, ambientIntensity: ambientIntensity })

        Promise.all([
            this.$axios.get("api/result/" + this.$route.params.ticket + '/query'),
            pulchra(mockPDB(this.alignment.tCa, this.alignment.tSeq))
        ]).then(([qResponse, tPdb]) => {
            Promise.all([
                this.stage.loadFile(new Blob([qResponse.data], { type: 'text/plain' }), {ext: 'pdb', firstModelOnly: true}),
                this.stage.loadFile(new Blob([tPdb], { type: 'text/plain' }), {ext: 'pdb', firstModelOnly: true}),
            ]).then(([query, target]) => {
                // Map 1-based indices to residue index/resno; only need for query structure
                this.qChainResMap = makeChainMap(query.structure, this.queryChainSele)
                this.saveMatchingResidues(this.alignment.qAln, this.alignment.dbAln, query.structure, target.structure)

                // Generate subsetted PDBs for TM-align
                let qSubPdb = makeSubPDB(query.structure, this.querySubSele)
                let tSubPdb = makeSubPDB(target.structure, `${this.alignment.dbStartPos}-${this.alignment.dbEndPos}`)
                let alnFasta = `>target\n${this.alignment.dbAln}\n\n>query\n${this.alignment.qAln}`

                // Re-align target to query using TM-align for better superposition
                // Target 1st since TM-align generates superposition matrix for 1st structure
                tmalign(tSubPdb, qSubPdb, alnFasta).then(out => {
                    this.tmAlignResults = parse(out.output)
                    let { t, u } = parseMatrix(out.matrix)
                    transformStructure(target.structure, t, u)
                    this.queryRepr = query.addRepresentation(this.qRepr, {color: this.qColour})
                    this.targetRepr = target.addRepresentation(
                        this.tRepr,
                        {color: this.tColour, colorScheme: 'uniform'}
                    )
                }).then(() => {
                    query.autoView()
                    this.setSelection(this.showTarget)
                    this.setQuerySelection()
                })
            })
        })
        window.addEventListener('resize', this.handleResize)
        this.stage.signals.fullscreenChanged.add((isFullscreen) => {
            if (isFullscreen) {
                this.stage.viewer.setBackground('#ffffff')
                this.stage.viewer.setLight(undefined, undefined, undefined, 0.2)
                this.isFullscreen = true
            } else {
                this.stage.viewer.setBackground(bgColor)
                this.stage.viewer.setLight(undefined, undefined, undefined, ambientIntensity)
                this.isFullscreen = false
            }
        })
    },
    beforeDestroy() {
        if (typeof(this.stage) == 'undefined')
            return
        this.stage.dispose() 
        window.removeEventListener('resize', this.handleResize)
    }
}
</script>

<style>
.structure-wrapper {
    width: 400px;
    height: 300px;
}
/* @media only screen and (max-width: 600px) {
    .structure-wrapper {
        width: 300px;
    }
} */
.structure-viewer {
    width: 100%;
    height: 100%;
}
.structure-viewer canvas {
    border-radius: 2px;
}
.structure-panel {
    position: relative;
}
.toolbar-panel {
    display: inline-flex;
    flex-direction: row;
    position: absolute;
    justify-content: center;
    width: 100%;
    bottom: 0;
    z-index: 1;
}
.tmscore-panel {
    position: absolute;
    text-align: center;
    width: 100%;
    top: 0;
    left: 0;
    z-index: 1;
    font-family: monospace;
    color: rgb(31, 119, 180);
}
</style><|MERGE_RESOLUTION|>--- conflicted
+++ resolved
@@ -319,10 +319,7 @@
             if (!this.queryChainSele || !this.qChainResMap) return ''
             let start = `${this.qChainResMap.get(this.alignment.qStartPos).resno}`
             let end = `${this.qChainResMap.get(this.alignment.qEndPos).resno}`
-<<<<<<< HEAD
             return `${start}-${end} AND ${this.queryChainSele}`
-=======
-            return `${start}-${end}${this.queryChainSele}`
         },
         tmPanelBindings: function() {
             return (this.isFullscreen) ? { 'style': 'margin-top: 10px; font-size: 2em;' } : {  }
@@ -340,7 +337,6 @@
                 'small': true,
                 'style': ''
             }
->>>>>>> 2b42919a
         }
     },
     beforeMount() {
